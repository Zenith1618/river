--- conflicted
+++ resolved
@@ -12,22 +12,7 @@
 
 
 __all__ = [
-<<<<<<< HEAD
-    'argmax',
-    'chain_dot',
-    'clamp',
-    'dot',
-    'dotvecmat',
-    'matmul2d',
-    'minkowski_distance',
-    'norm',
-    'outer',
-    'prod',
-    'sigmoid',
-    'sign',
-    'sherman_morrison',
-    'softmax'
-=======
+    "argmax",
     "chain_dot",
     "clamp",
     "dot",
@@ -41,7 +26,6 @@
     "sign",
     "sherman_morrison",
     "softmax",
->>>>>>> b0cb74ca
 ]
 
 
